# Licensed under the Apache License, Version 2.0 (the "License"); you may
# not use this file except in compliance with the License. You may obtain
# a copy of the License at
#
#      http://www.apache.org/licenses/LICENSE-2.0
#
# Unless required by applicable law or agreed to in writing, software
# distributed under the License is distributed on an "AS IS" BASIS, WITHOUT
# WARRANTIES OR CONDITIONS OF ANY KIND, either express or implied. See the
# License for the specific language governing permissions and limitations
# under the License.

import warnings

from openstack.compute.v2 import aggregate as _aggregate
from openstack.compute.v2 import availability_zone
from openstack.compute.v2 import extension
from openstack.compute.v2 import flavor as _flavor
from openstack.compute.v2 import hypervisor as _hypervisor
from openstack.compute.v2 import image as _image
from openstack.compute.v2 import keypair as _keypair
from openstack.compute.v2 import limits
from openstack.compute.v2 import migration as _migration
from openstack.compute.v2 import quota_set as _quota_set
from openstack.compute.v2 import server as _server
from openstack.compute.v2 import server_diagnostics as _server_diagnostics
from openstack.compute.v2 import server_group as _server_group
from openstack.compute.v2 import server_interface as _server_interface
from openstack.compute.v2 import server_ip
from openstack.compute.v2 import server_migration as _server_migration
from openstack.compute.v2 import server_remote_console as _src
from openstack.compute.v2 import service as _service
from openstack.compute.v2 import volume_attachment as _volume_attachment
from openstack import exceptions
from openstack.identity.v3 import project as _project
from openstack.network.v2 import security_group as _sg
from openstack import proxy
from openstack import resource
from openstack import utils


class Proxy(proxy.Proxy):

    # ========== Extensions ==========

    def find_extension(self, name_or_id, ignore_missing=True):
        """Find a single extension

        :param name_or_id: The name or ID of an extension.
        :param bool ignore_missing: When set to ``False``
            :class:`~openstack.exceptions.ResourceNotFound` will be
            raised when the resource does not exist.
            When set to ``True``, None will be returned when
            attempting to find a nonexistent resource.
        :returns: One :class:`~openstack.compute.v2.extension.Extension` or
            None
        """
        return self._find(extension.Extension, name_or_id,
                          ignore_missing=ignore_missing)

    def extensions(self):
        """Retrieve a generator of extensions

        :returns: A generator of extension instances.
        :rtype: :class:`~openstack.compute.v2.extension.Extension`
        """
        return self._list(extension.Extension)

    # ========== Flavors ==========

    def find_flavor(self, name_or_id, ignore_missing=True,
                    get_extra_specs=False, **query):
        """Find a single flavor

        :param name_or_id: The name or ID of a flavor.
        :param bool ignore_missing: When set to ``False``
            :class:`~openstack.exceptions.ResourceNotFound` will be raised when
            the resource does not exist.  When set to ``True``, None will be
            returned when attempting to find a nonexistent resource.
        :param bool get_extra_specs: When set to ``True`` and extra_specs not
            present in the response will invoke additional API call to fetch
            extra_specs.

        :param kwargs query: Optional query parameters to be sent to limit
            the flavors being returned.

        :returns: One :class:`~openstack.compute.v2.flavor.Flavor` or None
        """
        flavor = self._find(
            _flavor.Flavor, name_or_id, ignore_missing=ignore_missing, **query)
        if flavor and get_extra_specs and not flavor.extra_specs:
            flavor = flavor.fetch_extra_specs(self)
        return flavor

    def create_flavor(self, **attrs):
        """Create a new flavor from attributes

        :param dict attrs: Keyword arguments which will be used to create
            a :class:`~openstack.compute.v2.flavor.Flavor`,
            comprised of the properties on the Flavor class.

        :returns: The results of flavor creation
        :rtype: :class:`~openstack.compute.v2.flavor.Flavor`
        """
        return self._create(_flavor.Flavor, **attrs)

    def delete_flavor(self, flavor, ignore_missing=True):
        """Delete a flavor

        :param flavor: The value can be either the ID of a flavor or a
            :class:`~openstack.compute.v2.flavor.Flavor` instance.
        :param bool ignore_missing: When set to ``False``
            :class:`~openstack.exceptions.ResourceNotFound` will be
            raised when the flavor does not exist.
            When set to ``True``, no exception will be set when
            attempting to delete a nonexistent flavor.

        :returns: ``None``
        """
        self._delete(_flavor.Flavor, flavor, ignore_missing=ignore_missing)

    def update_flavor(self, flavor, **attrs):
        """Update a flavor

        :param server: Either the ID of a flavot or a
            :class:`~openstack.compute.v2.flavor.Flavor` instance.
        :attrs kwargs: The attributes to update on the flavor represented
            by ``flavor``.

        :returns: The updated flavor
        :rtype: :class:`~openstack.compute.v2.flavor.Flavor`
        """
        return self._update(_flavor.Flavor, flavor, **attrs)

    def get_flavor(self, flavor, get_extra_specs=False):
        """Get a single flavor

        :param flavor: The value can be the ID of a flavor or a
            :class:`~openstack.compute.v2.flavor.Flavor` instance.
        :param bool get_extra_specs: When set to ``True`` and extra_specs not
            present in the response will invoke additional API call to fetch
            extra_specs.

        :returns: One :class:`~openstack.compute.v2.flavor.Flavor`
        :raises: :class:`~openstack.exceptions.ResourceNotFound`
            when no resource can be found.
        """
        flavor = self._get(_flavor.Flavor, flavor)
        if get_extra_specs and not flavor.extra_specs:
            flavor = flavor.fetch_extra_specs(self)
        return flavor

    def flavors(self, details=True, get_extra_specs=False, **query):
        """Return a generator of flavors

        :param bool details: When ``True``, returns
            :class:`~openstack.compute.v2.flavor.Flavor` objects,
            with additional attributes filled.
        :param bool get_extra_specs: When set to ``True`` and extra_specs not
            present in the response will invoke additional API call to fetch
            extra_specs.
        :param kwargs query: Optional query parameters to be sent to limit
            the flavors being returned.

        :returns: A generator of flavor objects
        """
        base_path = '/flavors/detail' if details else '/flavors'
        for flv in self._list(_flavor.Flavor, base_path=base_path, **query):
            if get_extra_specs and not flv.extra_specs:
                flv = flv.fetch_extra_specs(self)
            yield flv

    def flavor_add_tenant_access(self, flavor, tenant):
        """Adds tenant/project access to flavor.

        :param flavor: Either the ID of a flavor or a
            :class:`~openstack.compute.v2.flavor.Flavor` instance.
        :param str tenant: The UUID of the tenant.

        :returns: One :class:`~openstack.compute.v2.flavor.Flavor`
        """
        flavor = self._get_resource(_flavor.Flavor, flavor)
        return flavor.add_tenant_access(self, tenant)

    def flavor_remove_tenant_access(self, flavor, tenant):
        """Removes tenant/project access to flavor.

        :param flavor: Either the ID of a flavor or a
            :class:`~openstack.compute.v2.flavor.Flavor` instance.
        :param str tenant: The UUID of the tenant.

        :returns: One :class:`~openstack.compute.v2.flavor.Flavor`
        """
        flavor = self._get_resource(_flavor.Flavor, flavor)
        return flavor.remove_tenant_access(self, tenant)

    def get_flavor_access(self, flavor):
        """Lists tenants who have access to private flavor

        :param flavor: Either the ID of a flavor or a
            :class:`~openstack.compute.v2.flavor.Flavor` instance.

        :returns: List of dicts with flavor_id and tenant_id attributes.
        """
        flavor = self._get_resource(_flavor.Flavor, flavor)
        return flavor.get_access(self)

    def fetch_flavor_extra_specs(self, flavor):
        """Lists Extra Specs of a flavor

        :param flavor: Either the ID of a flavor or a
            :class:`~openstack.compute.v2.flavor.Flavor` instance.

        :returns: One :class:`~openstack.compute.v2.flavor.Flavor`
        """
        flavor = self._get_resource(_flavor.Flavor, flavor)
        return flavor.fetch_extra_specs(self)

    def create_flavor_extra_specs(self, flavor, extra_specs):
        """Lists Extra Specs of a flavor

        :param flavor: Either the ID of a flavor or a
            :class:`~openstack.compute.v2.flavor.Flavor` instance.
        :param dict extra_specs: dict of extra specs

        :returns: One :class:`~openstack.compute.v2.flavor.Flavor`
        """
        flavor = self._get_resource(_flavor.Flavor, flavor)
        return flavor.create_extra_specs(self, specs=extra_specs)

    def get_flavor_extra_specs_property(self, flavor, prop):
        """Get specific Extra Spec property of a flavor

        :param flavor: Either the ID of a flavor or a
            :class:`~openstack.compute.v2.flavor.Flavor` instance.
        :param str prop: Property name.

        :returns: String value of the requested property.
        """
        flavor = self._get_resource(_flavor.Flavor, flavor)
        return flavor.get_extra_specs_property(self, prop)

    def update_flavor_extra_specs_property(self, flavor, prop, val):
        """Update specific Extra Spec property of a flavor

        :param flavor: Either the ID of a flavor or a
            :class:`~openstack.compute.v2.flavor.Flavor` instance.
        :param str prop: Property name.
        :param str val: Property value.

        :returns: String value of the requested property.
        """
        flavor = self._get_resource(_flavor.Flavor, flavor)
        return flavor.update_extra_specs_property(self, prop, val)

    def delete_flavor_extra_specs_property(self, flavor, prop):
        """Delete specific Extra Spec property of a flavor

        :param flavor: Either the ID of a flavor or a
            :class:`~openstack.compute.v2.flavor.Flavor` instance.
        :param str prop: Property name.

        :returns: None
        """
        flavor = self._get_resource(_flavor.Flavor, flavor)
        return flavor.delete_extra_specs_property(self, prop)

    # ========== Aggregates ==========

    def aggregates(self, **query):
        """Return a generator of aggregate

        :param kwargs query: Optional query parameters to be sent to limit
            the aggregates being returned.

        :returns: A generator of aggregate
        :rtype: class: `~openstack.compute.v2.aggregate.Aggregate`
        """
        return self._list(_aggregate.Aggregate, **query)

    def get_aggregate(self, aggregate):
        """Get a single host aggregate

        :param image: The value can be the ID of an aggregate or a
            :class:`~openstack.compute.v2.aggregate.Aggregate`
            instance.

        :returns: One :class:`~openstack.compute.v2.aggregate.Aggregate`
        :raises: :class:`~openstack.exceptions.ResourceNotFound`
            when no resource can be found.
        """
        return self._get(_aggregate.Aggregate, aggregate)

    def find_aggregate(self, name_or_id, ignore_missing=True):
        """Find a single aggregate

        :param name_or_id: The name or ID of an aggregate.
        :param bool ignore_missing: When set to ``False``
            :class:`~openstack.exceptions.ResourceNotFound` will be raised when
            the resource does not exist.  When set to ``True``, None will be
            returned when attempting to find a nonexistent resource.
        :returns: One :class:`~openstack.compute.v2.aggregate.Aggregate`
            or None
        """
        return self._find(_aggregate.Aggregate, name_or_id,
                          ignore_missing=ignore_missing)

    def create_aggregate(self, **attrs):
        """Create a new host aggregate from attributes

        :param dict attrs: Keyword arguments which will be used to create a
            :class:`~openstack.compute.v2.aggregate.Aggregate`,
            comprised of the properties on the Aggregate class.

        :returns: The results of aggregate creation
        :rtype: :class:`~openstack.compute.v2.aggregate.Aggregate`
        """
        return self._create(_aggregate.Aggregate, **attrs)

    def update_aggregate(self, aggregate, **attrs):
        """Update a host aggregate

        :param server: Either the ID of a host aggregate or a
            :class:`~openstack.compute.v2.aggregate.Aggregate`
            instance.
        :attrs kwargs: The attributes to update on the aggregate represented
            by ``aggregate``.

        :returns: The updated aggregate
        :rtype: :class:`~openstack.compute.v2.aggregate.Aggregate`
        """
        return self._update(_aggregate.Aggregate, aggregate, **attrs)

    def delete_aggregate(self, aggregate, ignore_missing=True):
        """Delete a host aggregate

        :param keypair: The value can be either the ID of an aggregate or a
            :class:`~openstack.compute.v2.aggregate.Aggregate`
            instance.
        :param bool ignore_missing: When set to ``False``
            :class:`~openstack.exceptions.ResourceNotFound` will be
            raised when the aggregate does not exist.
            When set to ``True``, no exception will be set when
            attempting to delete a nonexistent aggregate.

        :returns: ``None``
        """
        self._delete(_aggregate.Aggregate, aggregate,
                     ignore_missing=ignore_missing)

    def add_host_to_aggregate(self, aggregate, host):
        """Adds a host to an aggregate

        :param aggregate: Either the ID of a aggregate or a
            :class:`~openstack.compute.v2.aggregate.Aggregate`
            instance.
        :param str host: The host to add to the aggregate

        :returns: One :class:`~openstack.compute.v2.aggregate.Aggregate`
        """
        aggregate = self._get_resource(_aggregate.Aggregate, aggregate)
        return aggregate.add_host(self, host)

    def remove_host_from_aggregate(self, aggregate, host):
        """Removes a host from an aggregate

        :param aggregate: Either the ID of a aggregate or a
            :class:`~openstack.compute.v2.aggregate.Aggregate`
            instance.
        :param str host: The host to remove from the aggregate

        :returns: One :class:`~openstack.compute.v2.aggregate.Aggregate`
        """
        aggregate = self._get_resource(_aggregate.Aggregate, aggregate)
        return aggregate.remove_host(self, host)

    def set_aggregate_metadata(self, aggregate, metadata):
        """Creates or replaces metadata for an aggregate

        :param aggregate: Either the ID of a aggregate or a
            :class:`~openstack.compute.v2.aggregate.Aggregate`
            instance.
        :param dict metadata: Metadata key and value pairs. The maximum
            size for each metadata key and value pair
            is 255 bytes.

        :returns: One :class:`~openstack.compute.v2.aggregate.Aggregate`
        """
        aggregate = self._get_resource(_aggregate.Aggregate, aggregate)
        return aggregate.set_metadata(self, metadata)

    def aggregate_precache_images(self, aggregate, images):
        """Requests image precaching on an aggregate

        :param aggregate: Either the ID of a aggregate or a
            :class:`~openstack.compute.v2.aggregate.Aggregate` instance.
        :param images: Single image id or list of image ids.

        :returns: ``None``
        """
        aggregate = self._get_resource(_aggregate.Aggregate, aggregate)
        # We need to ensure we pass list of image IDs
        if isinstance(images, str):
            images = [images]
        image_data = []
        for img in images:
            image_data.append({'id': img})
        return aggregate.precache_images(self, image_data)

    # ========== Images ==========

    def delete_image(self, image, ignore_missing=True):
        """Delete an image

        :param image: The value can be either the ID of an image or a
            :class:`~openstack.compute.v2.image.Image` instance.
        :param bool ignore_missing: When set to ``False``
            :class:`~openstack.exceptions.ResourceNotFound` will be
            raised when the image does not exist.
            When set to ``True``, no exception will be set when
            attempting to delete a nonexistent image.

        :returns: ``None``
        """
        self._delete(_image.Image, image, ignore_missing=ignore_missing)

    def find_image(self, name_or_id, ignore_missing=True):
        """Find a single image

        :param name_or_id: The name or ID of a image.
        :param bool ignore_missing: When set to ``False``
            :class:`~openstack.exceptions.ResourceNotFound` will be
            raised when the resource does not exist.
            When set to ``True``, None will be returned when
            attempting to find a nonexistent resource.
        :returns: One :class:`~openstack.compute.v2.image.Image` or None
        """
        return self._find(_image.Image, name_or_id,
                          ignore_missing=ignore_missing)

    def get_image(self, image):
        """Get a single image

        :param image: The value can be the ID of an image or a
            :class:`~openstack.compute.v2.image.Image` instance.

        :returns: One :class:`~openstack.compute.v2.image.Image`
        :raises: :class:`~openstack.exceptions.ResourceNotFound`
            when no resource can be found.
        """
        return self._get(_image.Image, image)

    def images(self, details=True, **query):
        """Return a generator of images

        :param bool details: When ``True``, returns
            :class:`~openstack.compute.v2.image.Image` objects with all
            available properties, otherwise only basic properties are returned.
            *Default: ``True``*
        :param kwargs query: Optional query parameters to be sent to limit
            the resources being returned.

        :returns: A generator of image objects
        """
        warnings.warn('This API is deprecated and may disappear shortly',
                      DeprecationWarning)
        base_path = '/images/detail' if details else None
        return self._list(_image.Image, base_path=base_path, **query)

    def _get_base_resource(self, res, base):
        # Metadata calls for Image and Server can work for both those
        # resources but also ImageDetail and ServerDetail. If we get
        # either class, use it, otherwise create an instance of the base.
        if isinstance(res, base):
            return res
        else:
            return base(id=res)

    def get_image_metadata(self, image):
        """Return a dictionary of metadata for an image

        :param image: Either the ID of an image or a
            :class:`~openstack.compute.v2.image.Image` instance.

        :returns: A :class:`~openstack.compute.v2.image.Image` with only the
            image's metadata. All keys and values are Unicode text.
        :rtype: :class:`~openstack.compute.v2.image.Image`
        """
        res = self._get_base_resource(image, _image.Image)
        return res.fetch_metadata(self)

    def set_image_metadata(self, image, **metadata):
        """Update metadata for an image

        :param image: Either the ID of an image or a
            :class:`~openstack.compute.v2.image.Image` instance.
        :param kwargs metadata: Key/value pairs to be updated in the image's
            metadata. No other metadata is modified
            by this call. All keys and values are stored
            as Unicode.

        :returns: A :class:`~openstack.compute.v2.image.Image` with only the
            image's metadata. All keys and values are Unicode text.
        :rtype: :class:`~openstack.compute.v2.image.Image`
        """
        res = self._get_base_resource(image, _image.Image)
        return res.set_metadata(self, metadata=metadata)

    def delete_image_metadata(self, image, keys=None):
        """Delete metadata for an image

        Note: This method will do a HTTP DELETE request for every key in keys.

        :param image: Either the ID of an image or a
            :class:`~openstack.compute.v2.image.Image` instance.
        :param list keys: The keys to delete. If left empty complete metadata
            will be removed.

        :rtype: ``None``
        """
        res = self._get_base_resource(image, _image.Image)
        if keys is not None:
            # Create a set as a snapshot of keys to avoid "changed during
            # iteration"
            for key in set(keys):
                res.delete_metadata_item(self, key)
        else:
            res.delete_metadata(self)

    # ========== Keypairs ==========

    def create_keypair(self, **attrs):
        """Create a new keypair from attributes

        :param dict attrs: Keyword arguments which will be used to create
            a :class:`~openstack.compute.v2.keypair.Keypair`,
            comprised of the properties on the Keypair class.

        :returns: The results of keypair creation
        :rtype: :class:`~openstack.compute.v2.keypair.Keypair`
        """
        return self._create(_keypair.Keypair, **attrs)

    def delete_keypair(self, keypair, ignore_missing=True, user_id=None):
        """Delete a keypair

        :param keypair: The value can be either the ID of a keypair or a
            :class:`~openstack.compute.v2.keypair.Keypair` instance.
        :param bool ignore_missing: When set to ``False``
            :class:`~openstack.exceptions.ResourceNotFound` will be raised when
            the keypair does not exist.  When set to ``True``, no exception
            will be set when attempting to delete a nonexistent keypair.
        :param str user_id: Optional user_id owning the keypair

        :returns: ``None``
        """
        attrs = {'user_id': user_id} if user_id else {}
        self._delete(_keypair.Keypair, keypair, ignore_missing=ignore_missing,
                     **attrs)

    def get_keypair(self, keypair, user_id=None):
        """Get a single keypair

        :param keypair: The value can be the ID of a keypair or a
            :class:`~openstack.compute.v2.keypair.Keypair` instance.
        :param str user_id: Optional user_id owning the keypair

        :returns: One :class:`~openstack.compute.v2.keypair.Keypair`
        :raises: :class:`~openstack.exceptions.ResourceNotFound`
            when no resource can be found.
        """
        attrs = {'user_id': user_id} if user_id else {}
        return self._get(_keypair.Keypair, keypair, **attrs)

    def find_keypair(self, name_or_id, ignore_missing=True, user_id=None):
        """Find a single keypair

        :param name_or_id: The name or ID of a keypair.
        :param bool ignore_missing: When set to ``False``
            :class:`~openstack.exceptions.ResourceNotFound` will be raised when
            the resource does not exist.  When set to ``True``, None will be
            returned when attempting to find a nonexistent resource.
        :param str user_id: Optional user_id owning the keypair

        :returns: One :class:`~openstack.compute.v2.keypair.Keypair` or None
        """
        attrs = {'user_id': user_id} if user_id else {}
        return self._find(_keypair.Keypair, name_or_id,
                          ignore_missing=ignore_missing,
                          **attrs)

    def keypairs(self, **query):
        """Return a generator of keypairs

        :param kwargs query: Optional query parameters to be sent to limit
            the resources being returned.
        :returns: A generator of keypair objects
        :rtype: :class:`~openstack.compute.v2.keypair.Keypair`
        """
        return self._list(_keypair.Keypair, **query)

    # ========== Limits ==========

    def get_limits(self, **query):
        """Retrieve limits that are applied to the project's account

        :returns: A Limits object, including both
            :class:`~openstack.compute.v2.limits.AbsoluteLimits` and
            :class:`~openstack.compute.v2.limits.RateLimits`
        :rtype: :class:`~openstack.compute.v2.limits.Limits`
        """
        res = self._get_resource(
            limits.Limits, None)
        return res.fetch(
            self, **query)

    # ========== Servers ==========

    def create_server(self, **attrs):
        """Create a new server from attributes

        :param dict attrs: Keyword arguments which will be used to create
            a :class:`~openstack.compute.v2.server.Server`,
            comprised of the properties on the Server class.

        :returns: The results of server creation
        :rtype: :class:`~openstack.compute.v2.server.Server`
        """
        return self._create(_server.Server, **attrs)

    def delete_server(self, server, ignore_missing=True, force=False):
        """Delete a server

        :param server: The value can be either the ID of a server or a
            :class:`~openstack.compute.v2.server.Server` instance.
        :param bool ignore_missing: When set to ``False``
            :class:`~openstack.exceptions.ResourceNotFound` will be
            raised when the server does not exist.
            When set to ``True``, no exception will be set when
            attempting to delete a nonexistent server
        :param bool force: When set to ``True``, the server deletion will be
            forced immediately.

        :returns: ``None``
        """
        if force:
            server = self._get_resource(_server.Server, server)
            server.force_delete(self)
        else:
            self._delete(_server.Server, server, ignore_missing=ignore_missing)

    def find_server(self, name_or_id, ignore_missing=True):
        """Find a single server

        :param name_or_id: The name or ID of a server.
        :param bool ignore_missing: When set to ``False``
            :class:`~openstack.exceptions.ResourceNotFound` will be
            raised when the resource does not exist.
            When set to ``True``, None will be returned when
            attempting to find a nonexistent resource.
        :returns: One :class:`~openstack.compute.v2.server.Server` or None
        """
        return self._find(_server.Server, name_or_id,
                          ignore_missing=ignore_missing)

    def get_server(self, server):
        """Get a single server

        :param server: The value can be the ID of a server or a
            :class:`~openstack.compute.v2.server.Server` instance.

        :returns: One :class:`~openstack.compute.v2.server.Server`
        :raises: :class:`~openstack.exceptions.ResourceNotFound`
            when no resource can be found.
        """
        return self._get(_server.Server, server)

    def servers(self, details=True, all_projects=False, **query):
        """Retrieve a generator of servers

        :param bool details: When set to ``False``
            instances with only basic data will be returned. The default,
            ``True``, will cause instances with full data to be returned.
        :param kwargs query: Optional query parameters to be sent to limit
            the servers being returned. Available parameters can be seen
            under https://docs.openstack.org/api-ref/compute/#list-servers

        :returns: A generator of server instances.
        """
        if all_projects:
            query['all_projects'] = True
        base_path = '/servers/detail' if details else None
        return self._list(_server.Server, base_path=base_path, **query)

    def update_server(self, server, **attrs):
        """Update a server

        :param server: Either the ID of a server or a
            :class:`~openstack.compute.v2.server.Server` instance.
        :attrs kwargs: The attributes to update on the server represented
            by ``server``.

        :returns: The updated server
        :rtype: :class:`~openstack.compute.v2.server.Server`
        """
        return self._update(_server.Server, server, **attrs)

    def change_server_password(self, server, new_password):
        """Change the administrator password

        :param server: Either the ID of a server or a
            :class:`~openstack.compute.v2.server.Server` instance.
        :param str new_password: The new password to be set.

        :returns: None
        """
        server = self._get_resource(_server.Server, server)
        server.change_password(self, new_password)

    def get_server_password(self, server):
        """Get the administrator password

        :param server: Either the ID of a server or a
            :class:`~openstack.compute.v2.server.Server` instance.

        :returns: encrypted password.
        """
        server = self._get_resource(_server.Server, server)
        return server.get_password(self)

    def reset_server_state(self, server, state):
        """Reset the state of server

        :param server: The server can be either the ID of a server or a
            :class:`~openstack.compute.v2.server.Server`.
        :param state: The state of the server to be set, `active` or
            `error` are valid.

        :returns: None
        """
        res = self._get_base_resource(server, _server.Server)
        res.reset_state(self, state)

    def reboot_server(self, server, reboot_type):
        """Reboot a server

        :param server: Either the ID of a server or a
            :class:`~openstack.compute.v2.server.Server` instance.
        :param str reboot_type: The type of reboot to perform.
            "HARD" and "SOFT" are the current options.

        :returns: None
        """
        server = self._get_resource(_server.Server, server)
        server.reboot(self, reboot_type)

    def rebuild_server(self, server, name, admin_password, **attrs):
        """Rebuild a server

        :param server: Either the ID of a server or a
            :class:`~openstack.compute.v2.server.Server` instance.
        :param str name: The name of the server
        :param str admin_password: The administrator password
        :param bool preserve_ephemeral: Indicates whether the server
            is rebuilt with the preservation of the ephemeral partition.
            *Default: False*
        :param str image: The id of an image to rebuild with. *Default: None*
        :param str access_ipv4: The IPv4 address to rebuild with.
            *Default: None*
        :param str access_ipv6: The IPv6 address to rebuild with.
            *Default: None*
        :param dict metadata: A dictionary of metadata to rebuild with.
            *Default: None*
        :param personality: A list of dictionaries, each including a
            **path** and **contents** key, to be injected
            into the rebuilt server at launch.
            *Default: None*

        :returns: The rebuilt :class:`~openstack.compute.v2.server.Server`
            instance.
        """
        server = self._get_resource(_server.Server, server)
        return server.rebuild(self, name, admin_password, **attrs)

    def resize_server(self, server, flavor):
        """Resize a server

        :param server: Either the ID of a server or a
            :class:`~openstack.compute.v2.server.Server` instance.
        :param flavor: Either the ID of a flavor or a
            :class:`~openstack.compute.v2.flavor.Flavor` instance.

        :returns: None
        """
        server = self._get_resource(_server.Server, server)
        flavor_id = resource.Resource._get_id(flavor)
        server.resize(self, flavor_id)

    def confirm_server_resize(self, server):
        """Confirm a server resize

        :param server: Either the ID of a server or a
            :class:`~openstack.compute.v2.server.Server` instance.

        :returns: None
        """
        server = self._get_resource(_server.Server, server)
        server.confirm_resize(self)

    def revert_server_resize(self, server):
        """Revert a server resize

        :param server: Either the ID of a server or a
            :class:`~openstack.compute.v2.server.Server` instance.

        :returns: None
        """
        server = self._get_resource(_server.Server, server)
        server.revert_resize(self)

    def create_server_image(self, server, name, metadata=None, wait=False,
                            timeout=120):
        """Create an image from a server

        :param server: Either the ID of a server or a
            :class:`~openstack.compute.v2.server.Server` instance.
        :param str name: The name of the image to be created.
        :param dict metadata: A dictionary of metadata to be set on the image.

        :returns: :class:`~openstack.image.v2.image.Image` object.
        """
        server = self._get_resource(_server.Server, server)
        image_id = server.create_image(self, name, metadata)

        self._connection.list_images.invalidate(self)
        image = self._connection.get_image(image_id)

        if not wait:
            return image
        return self._connection.wait_for_image(image, timeout=timeout)

    def backup_server(self, server, name, backup_type, rotation):
        """Backup a server

        :param server: Either the ID of a server or a
            :class:`~openstack.compute.v2.server.Server` instance.
        :param name: The name of the backup image.
        :param backup_type: The type of the backup, for example, daily.
        :param rotation: The rotation of the back up image, the oldest
            image will be removed when image count exceed
            the rotation count.

        :returns: None
        """
        server = self._get_resource(_server.Server, server)
        server.backup(self, name, backup_type, rotation)

    def pause_server(self, server):
        """Pauses a server and changes its status to ``PAUSED``.

        :param server: Either the ID of a server or a
            :class:`~openstack.compute.v2.server.Server` instance.
        :returns: None
        """
        server = self._get_resource(_server.Server, server)
        server.pause(self)

    def unpause_server(self, server):
        """Unpauses a paused server and changes its status to ``ACTIVE``.

        :param server: Either the ID of a server or a
            :class:`~openstack.compute.v2.server.Server` instance.
        :returns: None
        """
        server = self._get_resource(_server.Server, server)
        server.unpause(self)

    def suspend_server(self, server):
        """Suspends a server and changes its status to ``SUSPENDED``.

        :param server: Either the ID of a server or a
            :class:`~openstack.compute.v2.server.Server` instance.
        :returns: None
        """
        server = self._get_resource(_server.Server, server)
        server.suspend(self)

    def resume_server(self, server):
        """Resumes a suspended server and changes its status to ``ACTIVE``.

        :param server: Either the ID of a server or a
            :class:`~openstack.compute.v2.server.Server` instance.
        :returns: None
        """
        server = self._get_resource(_server.Server, server)
        server.resume(self)

    def lock_server(self, server, locked_reason=None):
        """Locks a server.

        :param server: Either the ID of a server or a
            :class:`~openstack.compute.v2.server.Server` instance.
<<<<<<< HEAD
=======
        :param locked_reason: The reason behind locking the server. Limited to
            255 characters in length.
>>>>>>> d7098876
        :returns: None
        """
        server = self._get_resource(_server.Server, server)
        server.lock(self, locked_reason=locked_reason)

    def unlock_server(self, server):
        """Unlocks a locked server.

        :param server: Either the ID of a server or a
            :class:`~openstack.compute.v2.server.Server` instance.
        :returns: None
        """
        server = self._get_resource(_server.Server, server)
        server.unlock(self)

    def rescue_server(self, server, admin_pass=None, image_ref=None):
        """Puts a server in rescue mode and changes it status to ``RESCUE``.

        :param server: Either the ID of a server or a
            :class:`~openstack.compute.v2.server.Server` instance.
        :param admin_pass: The password for the rescued server. If you omit
            this parameter, the operation generates a new
            password.
        :param image_ref: The image reference to use to rescue your server.
            This can be the image ID or its full URL. If you
            omit this parameter, the base image reference will
            be used.
        :returns: None
        """
        server = self._get_resource(_server.Server, server)
        server.rescue(self, admin_pass=admin_pass,
                      image_ref=image_ref)

    def unrescue_server(self, server):
        """Unrescues a server and changes its status to ``ACTIVE``.

        :param server: Either the ID of a server or a
            :class:`~openstack.compute.v2.server.Server` instance.
        :returns: None
        """
        server = self._get_resource(_server.Server, server)
        server.unrescue(self)

    def evacuate_server(self, server, host=None, admin_pass=None, force=None):
        """Evacuates a server from a failed host to a new host.

        :param server: Either the ID of a server or a
            :class:`~openstack.compute.v2.server.Server` instance.
        :param host: An optional parameter specifying the name or ID of the
            host to which the server is evacuated.
        :param admin_pass: An optional parameter specifying the administrative
            password to access the evacuated or rebuilt server.
        :param force: Force an evacuation by not verifying the provided
            destination host by the scheduler. (New in API version
            2.29).
        :returns: None
        """
        server = self._get_resource(_server.Server, server)
        server.evacuate(self, host=host, admin_pass=admin_pass,
                        force=force)

    def start_server(self, server):
        """Starts a stopped server and changes its state to ``ACTIVE``.

        :param server: Either the ID of a server or a
            :class:`~openstack.compute.v2.server.Server` instance.
        :returns: None
        """
        server = self._get_resource(_server.Server, server)
        server.start(self)

    def stop_server(self, server):
        """Stops a running server and changes its state to ``SHUTOFF``.

        :param server: Either the ID of a server or a
            :class:`~openstack.compute.v2.server.Server` instance.
        :returns: None
        """
        server = self._get_resource(_server.Server, server)
        server.stop(self)

    def shelve_server(self, server):
        """Shelves a server.

        All associated data and resources are kept but anything still in
        memory is not retained. Policy defaults enable only users with
        administrative role or the owner of the server to perform this
        operation. Cloud provides could change this permission though.

        :param server: Either the ID of a server or a
            :class:`~openstack.compute.v2.server.Server` instance.
        :returns: None
        """
        server = self._get_resource(_server.Server, server)
        server.shelve(self)

    def unshelve_server(self, server):
        """Unselves or restores a shelved server.

        Policy defaults enable only users with administrative role or the
        owner of the server to perform this operation. Cloud provides could
        change this permission though.

        :param server: Either the ID of a server or a
            :class:`~openstack.compute.v2.server.Server` instance.
        :returns: None
        """
        server = self._get_resource(_server.Server, server)
        server.unshelve(self)

    def create_server_interface(self, server, **attrs):
        """Create a new server interface from attributes

        :param server: The server can be either the ID of a server or a
            :class:`~openstack.compute.v2.server.Server` instance
            that the interface belongs to.
        :param dict attrs: Keyword arguments which will be used to create
            a :class:`~openstack.compute.v2.server_interface.ServerInterface`,
            comprised of the properties on the ServerInterface class.

        :returns: The results of server interface creation
        :rtype: :class:`~openstack.compute.v2.server_interface.ServerInterface`
        """
        server_id = resource.Resource._get_id(server)
        return self._create(_server_interface.ServerInterface,
                            server_id=server_id, **attrs)

    # ========== Server security groups ==========

    def fetch_server_security_groups(self, server):
        """Fetch security groups with details for a server.

        :param server: Either the ID of a server or a
            :class:`~openstack.compute.v2.server.Server` instance.

        :returns: updated :class:`~openstack.compute.v2.server.Server` instance
        """
        server = self._get_resource(_server.Server, server)
        return server.fetch_security_groups(self)

    def add_security_group_to_server(self, server, security_group):
        """Add a security group to a server

        :param server: Either the ID of a server or a
            :class:`~openstack.compute.v2.server.Server` instance.
        :param security_group: Either the ID, Name of a security group or a
            :class:`~openstack.network.v2.security_group.SecurityGroup`
            instance.

        :returns: None
        """
        server = self._get_resource(_server.Server, server)
        security_group = self._get_resource(_sg.SecurityGroup, security_group)
        server.add_security_group(self, security_group.name)

    def remove_security_group_from_server(self, server, security_group):
        """Remove a security group from a server

        :param server: Either the ID of a server or a
            :class:`~openstack.compute.v2.server.Server` instance.
        :param security_group: Either the ID of a security group or a
            :class:`~openstack.network.v2.security_group.SecurityGroup`
            instance.

        :returns: None
        """
        server = self._get_resource(_server.Server, server)
        security_group = self._get_resource(_sg.SecurityGroup, security_group)
        server.remove_security_group(self, security_group.name)

    # ========== Server IPs ==========

    def add_fixed_ip_to_server(self, server, network_id):
        """Adds a fixed IP address to a server instance.

        :param server: Either the ID of a server or a
            :class:`~openstack.compute.v2.server.Server` instance.
        :param network_id: The ID of the network from which a fixed IP address
            is about to be allocated.
        :returns: None
        """
        server = self._get_resource(_server.Server, server)
        server.add_fixed_ip(self, network_id)

    def remove_fixed_ip_from_server(self, server, address):
        """Removes a fixed IP address from a server instance.

        :param server: Either the ID of a server or a
            :class:`~openstack.compute.v2.server.Server` instance.
        :param address: The fixed IP address to be disassociated from the
            server.
        :returns: None
        """
        server = self._get_resource(_server.Server, server)
        server.remove_fixed_ip(self, address)

    def add_floating_ip_to_server(self, server, address, fixed_address=None):
        """Adds a floating IP address to a server instance.

        :param server: Either the ID of a server or a
            :class:`~openstack.compute.v2.server.Server` instance.
        :param address: The floating IP address to be added to the server.
        :param fixed_address: The fixed IP address to be associated with the
            floating IP address. Used when the server is
            connected to multiple networks.
        :returns: None
        """
        server = self._get_resource(_server.Server, server)
        server.add_floating_ip(self, address,
                               fixed_address=fixed_address)

    def remove_floating_ip_from_server(self, server, address):
        """Removes a floating IP address from a server instance.

        :param server: Either the ID of a server or a
            :class:`~openstack.compute.v2.server.Server` instance.
        :param address: The floating IP address to be disassociated from the
            server.
        :returns: None
        """
        server = self._get_resource(_server.Server, server)
        server.remove_floating_ip(self, address)

    # ========== Server Interfaces ==========

    # TODO(stephenfin): Does this work? There's no 'value' parameter for the
    # call to '_delete'
    def delete_server_interface(self, server_interface, server=None,
                                ignore_missing=True):
        """Delete a server interface

        :param server_interface:
            The value can be either the ID of a server interface or a
            :class:`~openstack.compute.v2.server_interface.ServerInterface`
            instance.
        :param server: This parameter need to be specified when ServerInterface
            ID is given as value. It can be either the ID of a
            server or a :class:`~openstack.compute.v2.server.Server`
            instance that the interface belongs to.
        :param bool ignore_missing: When set to ``False``
            :class:`~openstack.exceptions.ResourceNotFound` will be
            raised when the server interface does not exist.
            When set to ``True``, no exception will be set when
            attempting to delete a nonexistent server interface.

        :returns: ``None``
        """
        server_id = self._get_uri_attribute(server_interface, server,
                                            "server_id")
        server_interface = resource.Resource._get_id(server_interface)

        self._delete(_server_interface.ServerInterface,
                     server_interface,
                     server_id=server_id,
                     ignore_missing=ignore_missing)

    def get_server_interface(self, server_interface, server=None):
        """Get a single server interface

        :param server_interface:
            The value can be the ID of a server interface or a
            :class:`~openstack.compute.v2.server_interface.ServerInterface`
            instance.
        :param server: This parameter need to be specified when ServerInterface
            ID is given as value. It can be either the ID of a
            server or a :class:`~openstack.compute.v2.server.Server`
            instance that the interface belongs to.

        :returns: One
            :class:`~openstack.compute.v2.server_interface.ServerInterface`
        :raises: :class:`~openstack.exceptions.ResourceNotFound`
            when no resource can be found.
        """
        server_id = self._get_uri_attribute(server_interface, server,
                                            "server_id")
        server_interface = resource.Resource._get_id(server_interface)

        return self._get(_server_interface.ServerInterface,
                         server_id=server_id, port_id=server_interface)

    def server_interfaces(self, server, **query):
        """Return a generator of server interfaces

        :param server: The server can be either the ID of a server or a
            :class:`~openstack.compute.v2.server.Server`.
        :param query: Optional query parameters to be sent to limit the
            resources being returned.

        :returns: A generator of ServerInterface objects
        :rtype: :class:`~openstack.compute.v2.server_interface.ServerInterface`
        """
        server_id = resource.Resource._get_id(server)
        return self._list(_server_interface.ServerInterface,
                          server_id=server_id, **query)

    def server_ips(self, server, network_label=None):
        """Return a generator of server IPs

        :param server: The server can be either the ID of a server or a
            :class:`~openstack.compute.v2.server.Server`.
        :param network_label: The name of a particular network to list
            IP addresses from.

        :returns: A generator of ServerIP objects
        :rtype: :class:`~openstack.compute.v2.server_ip.ServerIP`
        """
        server_id = resource.Resource._get_id(server)
        return self._list(server_ip.ServerIP,
                          server_id=server_id, network_label=network_label)

    def availability_zones(self, details=False):
        """Return a generator of availability zones

        :param bool details: Return extra details about the availability
            zones. This defaults to `False` as it generally
            requires extra permission.

        :returns: A generator of availability zone
        :rtype:
            :class:`~openstack.compute.v2.availability_zone.AvailabilityZone`
        """
        base_path = '/os-availability-zone/detail' if details else None

        return self._list(
            availability_zone.AvailabilityZone,
            base_path=base_path)

    # ========== Server Metadata ==========

    def get_server_metadata(self, server):
        """Return a dictionary of metadata for a server

        :param server: Either the ID of a server or a
            :class:`~openstack.compute.v2.server.Server` or
            :class:`~openstack.compute.v2.server.ServerDetail`
            instance.

        :returns: A :class:`~openstack.compute.v2.server.Server` with the
            server's metadata. All keys and values are Unicode text.
        :rtype: :class:`~openstack.compute.v2.server.Server`
        """
        res = self._get_base_resource(server, _server.Server)
        return res.fetch_metadata(self)

    def set_server_metadata(self, server, **metadata):
        """Update metadata for a server

        :param server: Either the ID of a server or a
            :class:`~openstack.compute.v2.server.Server` instance.
        :param kwargs metadata: Key/value pairs to be updated in the server's
            metadata. No other metadata is modified
            by this call. All keys and values are stored
            as Unicode.

        :returns: A :class:`~openstack.compute.v2.server.Server` with only the
            server's metadata. All keys and values are Unicode text.
        :rtype: :class:`~openstack.compute.v2.server.Server`
        """
        res = self._get_base_resource(server, _server.Server)
        return res.set_metadata(self, metadata=metadata)

    def delete_server_metadata(self, server, keys=None):
        """Delete metadata for a server

        Note: This method will do a HTTP DELETE request for every key in keys.

        :param server: Either the ID of a server or a
            :class:`~openstack.compute.v2.server.Server` instance.
        :param list keys: The keys to delete. If left empty complete
            metadata will be removed.

        :rtype: ``None``
        """
        res = self._get_base_resource(server, _server.Server)
        if keys is not None:
            # Create a set as a snapshot of keys to avoid "changed during
            # iteration"
            for key in set(keys):
                res.delete_metadata_item(self, key)
        else:
            res.delete_metadata(self)

    # ========== Server Groups ==========

    def create_server_group(self, **attrs):
        """Create a new server group from attributes

        :param dict attrs: Keyword arguments which will be used to create
            a :class:`~openstack.compute.v2.server_group.ServerGroup`,
            comprised of the properties on the ServerGroup class.

        :returns: The results of server group creation
        :rtype: :class:`~openstack.compute.v2.server_group.ServerGroup`
        """
        return self._create(_server_group.ServerGroup, **attrs)

    def delete_server_group(self, server_group, ignore_missing=True):
        """Delete a server group

        :param server_group: The value can be either the ID of a server group
            or a :class:`~openstack.compute.v2.server_group.ServerGroup`
            instance.
        :param bool ignore_missing: When set to ``False``
            :class:`~openstack.exceptions.ResourceNotFound` will be
            raised when the server group does not exist.
            When set to ``True``, no exception will be set when
            attempting to delete a nonexistent server group.

        :returns: ``None``
        """
        self._delete(_server_group.ServerGroup, server_group,
                     ignore_missing=ignore_missing)

    def find_server_group(self, name_or_id, ignore_missing=True):
        """Find a single server group

        :param name_or_id: The name or ID of a server group.
        :param bool ignore_missing: When set to ``False``
            :class:`~openstack.exceptions.ResourceNotFound` will be
            raised when the resource does not exist.
            When set to ``True``, None will be returned when
            attempting to find a nonexistent resource.
        :returns:
            One :class:`~openstack.compute.v2.server_group.ServerGroup` object
            or None
        """
        return self._find(_server_group.ServerGroup, name_or_id,
                          ignore_missing=ignore_missing)

    def get_server_group(self, server_group):
        """Get a single server group

        :param server_group: The value can be the ID of a server group or a
            :class:`~openstack.compute.v2.server_group.ServerGroup`
            instance.

        :returns:
            A :class:`~openstack.compute.v2.server_group.ServerGroup` object.
        :raises: :class:`~openstack.exceptions.ResourceNotFound`
            when no resource can be found.
        """
        return self._get(_server_group.ServerGroup, server_group)

    def server_groups(self, **query):
        """Return a generator of server groups

        :param kwargs query: Optional query parameters to be sent to limit
            the resources being returned.

        :returns: A generator of ServerGroup objects
        :rtype: :class:`~openstack.compute.v2.server_group.ServerGroup`
        """
        return self._list(_server_group.ServerGroup, **query)

    # ========== Hypervisors ==========

    def hypervisors(self, details=False, **query):
        """Return a generator of hypervisor

        :param bool details: When set to the default, ``False``,
            :class:`~openstack.compute.v2.hypervisor.Hypervisor`
            instances will be returned with only basic information populated.
        :param kwargs query: Optional query parameters to be sent to limit
            the resources being returned.
        :returns: A generator of hypervisor
        :rtype: class: `~openstack.compute.v2.hypervisor.Hypervisor`
        """
        base_path = '/os-hypervisors/detail' if details else None
        if (
            'hypervisor_hostname_pattern' in query
            and not utils.supports_microversion(self, '2.53')
        ):
            # Until 2.53 we need to use other API
            base_path = '/os-hypervisors/{pattern}/search'.format(
                pattern=query.pop('hypervisor_hostname_pattern'))
        return self._list(_hypervisor.Hypervisor, base_path=base_path, **query)

    def find_hypervisor(self, name_or_id, ignore_missing=True, details=True):
        """Find a hypervisor from name or id to get the corresponding info

        :param name_or_id: The name or id of a hypervisor

        :returns:
            One: class:`~openstack.compute.v2.hypervisor.Hypervisor` object
            or None
        """

        list_base_path = '/os-hypervisors/detail' if details else None
        return self._find(_hypervisor.Hypervisor, name_or_id,
                          list_base_path=list_base_path,
                          ignore_missing=ignore_missing)

    def get_hypervisor(self, hypervisor):
        """Get a single hypervisor

        :param hypervisor: The value can be the ID of a hypervisor or a
            :class:`~openstack.compute.v2.hypervisor.Hypervisor`
            instance.

        :returns:
            A :class:`~openstack.compute.v2.hypervisor.Hypervisor` object.
        :raises: :class:`~openstack.exceptions.ResourceNotFound`
            when no resource can be found.
        """
        return self._get(_hypervisor.Hypervisor, hypervisor)

    def get_hypervisor_uptime(self, hypervisor):
        """Get uptime information for hypervisor

        :param hypervisor: The value can be the ID of a hypervisor or a
            :class:`~openstack.compute.v2.hypervisor.Hypervisor`
            instance.

        :returns:
            A :class:`~openstack.compute.v2.hypervisor.Hypervisor` object.
        :raises: :class:`~openstack.exceptions.ResourceNotFound`
            when no resource can be found.
        """
        hypervisor = self._get_resource(_hypervisor.Hypervisor, hypervisor)
        return hypervisor.get_uptime(self)

    # ========== Services ==========

    def update_service_forced_down(
        self, service, host=None, binary=None, forced=True
    ):
        """Update service forced_down information

        :param service: Either the ID of a service or a
            :class:`~openstack.compute.v2.service.Service` instance.
        :param str host: The host where service runs.
        :param str binary: The name of service.
        :param bool forced: Whether or not this service was forced down
            manually by an administrator after the service was fenced.

        :returns: Updated service instance
        :rtype: class: `~openstack.compute.v2.service.Service`
        """
        if utils.supports_microversion(self, '2.53'):
            return self.update_service(
                service, forced_down=forced)

        service = self._get_resource(_service.Service, service)
        if (
            (not host or not binary)
            and (not service.host or not service.binary)
        ):
            raise ValueError(
                'Either service instance should have host and binary '
                'or they should be passed')
        service.set_forced_down(self, host, binary, forced)

    force_service_down = update_service_forced_down

    def disable_service(
        self, service, host=None, binary=None, disabled_reason=None
    ):
        """Disable a service

        :param service: Either the ID of a service or a
            :class:`~openstack.compute.v2.service.Service` instance.
        :param str host: The host where service runs.
        :param str binary: The name of service.
        :param str disabled_reason: The reason of force down a service.

        :returns: Updated service instance
        :rtype: class: `~openstack.compute.v2.service.Service`
        """
        if utils.supports_microversion(self, '2.53'):
            attrs = {
                'status': 'disabled'
            }
            if disabled_reason:
                attrs['disabled_reason'] = disabled_reason
            return self.update_service(
                service, **attrs)

        service = self._get_resource(_service.Service, service)
        return service.disable(
            self, host, binary, disabled_reason)

    def enable_service(self, service, host=None, binary=None):
        """Enable a service

        :param service: Either the ID of a service or a
            :class:`~openstack.compute.v2.service.Service` instance.
        :param str host: The host where service runs.
        :param str binary: The name of service.

        :returns: Updated service instance
        :rtype: class: `~openstack.compute.v2.service.Service`
        """
        if utils.supports_microversion(self, '2.53'):
            return self.update_service(
                service, status='enabled')

        service = self._get_resource(_service.Service, service)
        return service.enable(self, host, binary)

    def services(self, **query):
        """Return a generator of service

        :params dict query: Query parameters
        :returns: A generator of service
        :rtype: class: `~openstack.compute.v2.service.Service`
        """
        return self._list(_service.Service, **query)

    def find_service(self, name_or_id, ignore_missing=True, **attrs):
        """Find a service from name or id to get the corresponding info

        :param name_or_id: The name or id of a service
        :param dict attrs: Additional attributes like 'host'

        :returns:
            One: class:`~openstack.compute.v2.hypervisor.Hypervisor` object
            or None
        """
        return self._find(_service.Service, name_or_id,
                          ignore_missing=ignore_missing, **attrs)

    def delete_service(self, service, ignore_missing=True):
        """Delete a service

        :param service:
            The value can be either the ID of a service or a
            :class:`~openstack.compute.v2.service.Service` instance.
        :param bool ignore_missing: When set to ``False``
            :class:`~openstack.exceptions.ResourceNotFound` will be raised when
            the volume attachment does not exist.  When set to ``True``, no
            exception will be set when attempting to delete a nonexistent
            volume attachment.

        :returns: ``None``
        """
        self._delete(
            _service.Service, service, ignore_missing=ignore_missing)

    def update_service(self, service, **attrs):
        """Update a service

        :param server: Either the ID of a service or a
            :class:`~openstack.compute.v2.service.Service` instance.
        :attrs kwargs: The attributes to update on the service represented
            by ``service``.

        :returns: The updated service
        :rtype: :class:`~openstack.compute.v2.service.Service`
        """
        if utils.supports_microversion(self, '2.53'):
            return self._update(_service.Service, service, **attrs)

        raise exceptions.SDKException(
            'Method require at least microversion 2.53'
        )

    # ========== Volume Attachments ==========

    def create_volume_attachment(self, server, **attrs):
        """Create a new volume attachment from attributes

        :param server: The server can be either the ID of a server or a
            :class:`~openstack.compute.v2.server.Server` instance.
        :param dict attrs: Keyword arguments which will be used to create a
            :class:`~openstack.compute.v2.volume_attachment.VolumeAttachment`,
            comprised of the properties on the VolumeAttachment class.

        :returns: The results of volume attachment creation
        :rtype:
            :class:`~openstack.compute.v2.volume_attachment.VolumeAttachment`
        """
        server_id = resource.Resource._get_id(server)
        return self._create(_volume_attachment.VolumeAttachment,
                            server_id=server_id, **attrs)

    def update_volume_attachment(self, volume_attachment, server,
                                 **attrs):
        """update a volume attachment

        :param volume_attachment:
            The value can be either the ID of a volume attachment or a
            :class:`~openstack.compute.v2.volume_attachment.VolumeAttachment`
            instance.
        :param server: This parameter need to be specified when
            VolumeAttachment ID is given as value. It can be
            either the ID of a server or a
            :class:`~openstack.compute.v2.server.Server`
            instance that the attachment belongs to.
        :param bool ignore_missing: When set to ``False``
            :class:`~openstack.exceptions.ResourceNotFound` will be
            raised when the volume attachment does not exist.
            When set to ``True``, no exception will be set when
            attempting to delete a nonexistent volume  attachment.

        :returns: ``None``
        """
        server_id = self._get_uri_attribute(volume_attachment, server,
                                            "server_id")
        volume_attachment = resource.Resource._get_id(volume_attachment)

        return self._update(_volume_attachment.VolumeAttachment,
                            attachment_id=volume_attachment,
                            server_id=server_id)

    def delete_volume_attachment(self, volume_attachment, server,
                                 ignore_missing=True):
        """Delete a volume attachment

        :param volume_attachment:
            The value can be either the ID of a volume attachment or a
            :class:`~openstack.compute.v2.volume_attachment.VolumeAttachment`
            instance.
        :param server: This parameter need to be specified when
            VolumeAttachment ID is given as value. It can be either
            the ID of a server or a
            :class:`~openstack.compute.v2.server.Server`
            instance that the attachment belongs to.
        :param bool ignore_missing: When set to ``False``
            :class:`~openstack.exceptions.ResourceNotFound` will be
            raised when the volume attachment does not exist.
            When set to ``True``, no exception will be set when
            attempting to delete a nonexistent volume attachment.

        :returns: ``None``
        """
        server_id = self._get_uri_attribute(volume_attachment, server,
                                            "server_id")
        volume_attachment = resource.Resource._get_id(volume_attachment)

        self._delete(_volume_attachment.VolumeAttachment,
                     attachment_id=volume_attachment,
                     server_id=server_id,
                     ignore_missing=ignore_missing)

    def get_volume_attachment(self, volume_attachment, server,
                              ignore_missing=True):
        """Get a single volume attachment

        :param volume_attachment:
            The value can be the ID of a volume attachment or a
            :class:`~openstack.compute.v2.volume_attachment.VolumeAttachment`
            instance.
        :param server: This parameter need to be specified when
            VolumeAttachment ID is given as value. It can be either
            the ID of a server or a
            :class:`~openstack.compute.v2.server.Server`
            instance that the attachment belongs to.
        :param bool ignore_missing: When set to ``False``
            :class:`~openstack.exceptions.ResourceNotFound` will be
            raised when the volume attachment does not exist.
            When set to ``True``, no exception will be set when
            attempting to delete a nonexistent volume attachment.

        :returns: One
            :class:`~openstack.compute.v2.volume_attachment.VolumeAttachment`
        :raises: :class:`~openstack.exceptions.ResourceNotFound`
            when no resource can be found.
        """
        server_id = self._get_uri_attribute(volume_attachment, server,
                                            "server_id")
        volume_attachment = resource.Resource._get_id(volume_attachment)

        return self._get(_volume_attachment.VolumeAttachment,
                         server_id=server_id,
                         attachment_id=volume_attachment,
                         ignore_missing=ignore_missing)

    def volume_attachments(self, server):
        """Return a generator of volume attachments

        :param server: The server can be either the ID of a server or a
            :class:`~openstack.compute.v2.server.Server`.

        :returns: A generator of VolumeAttachment objects
        :rtype:
            :class:`~openstack.compute.v2.volume_attachment.VolumeAttachment`
        """
        server_id = resource.Resource._get_id(server)
        return self._list(_volume_attachment.VolumeAttachment,
                          server_id=server_id)

    # ========== Server Migrations ==========

    def migrate_server(self, server):
        """Migrate a server from one host to another

        :param server: Either the ID of a server or a
            :class:`~openstack.compute.v2.server.Server` instance.
        :returns: None
        """
        server = self._get_resource(_server.Server, server)
        server.migrate(self)

    def live_migrate_server(
        self, server, host=None, force=False, block_migration=None,
    ):
        """Live migrate a server from one host to target host

        :param server: Either the ID of a server or a
            :class:`~openstack.compute.v2.server.Server` instance.
        :param str host: The host to which to migrate the server. If the Nova
            service is too old, the host parameter implies force=True which
            causes the Nova scheduler to be bypassed. On such clouds, a
            ``ValueError`` will be thrown if ``host`` is given without
            ``force``.
        :param bool force: Force a live-migration by not verifying the provided
            destination host by the scheduler. This is unsafe and not
            recommended.
        :param block_migration: Perform a block live migration to the
            destination host by the scheduler.  Can be 'auto', True or False.
            Some clouds are too old to support 'auto', in which case a
            ValueError will be thrown. If omitted, the value will be 'auto' on
            clouds that support it, and False on clouds that do not.
        :returns: None
        """
        server = self._get_resource(_server.Server, server)
        server.live_migrate(
            self, host,
            force=force,
            block_migration=block_migration,
        )

    def abort_server_migration(
        self, server_migration, server, ignore_missing=True,
    ):
        """Abort an in-progress server migration

        :param server_migration: The value can be either the ID of a server
            migration or a
            :class:`~openstack.compute.v2.server_migration.ServerMigration`
            instance.
        :param server: This parameter needs to be specified when
            ServerMigration ID is given as value. It can be either the ID of a
            server or a :class:`~openstack.compute.v2.server.Server` instance
            that the migration belongs to.
        :param bool ignore_missing: When set to ``False``
            :class:`~openstack.exceptions.ResourceNotFound` will be raised when
            the volume attachment does not exist. When set to ``True``, no
            exception will be set when attempting to delete a nonexistent
            volume attachment.

        :returns: ``None``
        """
        server_id = self._get_uri_attribute(
            server_migration, server, 'server_id',
        )
        server_migration = resource.Resource._get_id(server_migration)

        self._delete(
            _server_migration.ServerMigration,
            server_migration,
            server_id=server_id,
            ignore_missing=ignore_missing,
        )

    def force_complete_server_migration(self, server_migration, server=None):
        """Force complete an in-progress server migration

        :param server_migration: The value can be either the ID of a server
            migration or a
            :class:`~openstack.compute.v2.server_migration.ServerMigration`
            instance.
        :param server: This parameter needs to be specified when
            ServerMigration ID is given as value. It can be either the ID of a
            server or a :class:`~openstack.compute.v2.server.Server` instance
            that the migration belongs to.

        :returns: ``None``
        """
        server_id = self._get_uri_attribute(
            server_migration, server, 'server_id',
        )
        server_migration = self._get_resource(
            _server_migration.ServerMigration,
            server_migration,
            server_id=server_id,
        )
        server_migration.force_complete(self)

    def get_server_migration(
        self,
        server_migration,
        server,
        ignore_missing=True,
    ):
        """Get a single volume attachment

        :param server_migration: The value can be the ID of a server migration
            or a
            :class:`~openstack.compute.v2.server_migration.ServerMigration`
            instance.
        :param server: This parameter need to be specified when ServerMigration
            ID is given as value. It can be either the ID of a server or a
            :class:`~openstack.compute.v2.server.Server` instance that the
            migration belongs to.
        :param bool ignore_missing: When set to ``False``
            :class:`~openstack.exceptions.ResourceNotFound` will be raised when
            the server migration does not exist. When set to ``True``, no
            exception will be set when attempting to delete a nonexistent
            server migration.

        :returns: One
            :class:`~openstack.compute.v2.server_migration.ServerMigration`
        :raises: :class:`~openstack.exceptions.ResourceNotFound`
            when no resource can be found.
        """
        server_id = self._get_uri_attribute(
            server_migration, server, 'server_id',
        )
        server_migration = resource.Resource._get_id(server_migration)

        return self._get(
            _server_migration.ServerMigration,
            server_migration,
            server_id=server_id,
            ignore_missing=ignore_missing,
        )

    def server_migrations(self, server):
        """Return a generator of migrations for a server.

        :param server: The server can be either the ID of a server or a
            :class:`~openstack.compute.v2.server.Server`.

        :returns: A generator of ServerMigration objects
        :rtype:
            :class:`~openstack.compute.v2.server_migration.ServerMigration`
        """
        server_id = resource.Resource._get_id(server)
        return self._list(
            _server_migration.ServerMigration,
            server_id=server_id,
        )

    # ========== Migrations ==========

    def migrations(self):
        """Return a generator of migrations for all servers.

        :returns: A generator of Migration objects
        :rtype: :class:`~openstack.compute.v2.migration.Migration`
        """
        return self._list(_migration.Migration)

    # ========== Server diagnostics ==========

    def get_server_diagnostics(self, server):
        """Get a single server diagnostics

        :param server: This parameter need to be specified when ServerInterface
            ID is given as value. It can be either the ID of a
            server or a :class:`~openstack.compute.v2.server.Server`
            instance that the interface belongs to.

        :returns: One
            :class:`~openstack.compute.v2.server_diagnostics.ServerDiagnostics`
        :raises: :class:`~openstack.exceptions.ResourceNotFound`
            when no resource can be found.
        """
        server_id = self._get_resource(_server.Server, server).id
        return self._get(_server_diagnostics.ServerDiagnostics,
                         server_id=server_id, requires_id=False)

    # ========== Server consoles ==========

    def create_server_remote_console(self, server, **attrs):
        """Create a remote console on the server.

        :param server: Either the ID of a server or a
            :class:`~openstack.compute.v2.server.Server` instance.
        :returns: One
            :class:`~openstack.compute.v2.server_remote_console.ServerRemoteConsole`
        """
        server_id = resource.Resource._get_id(server)
        return self._create(_src.ServerRemoteConsole,
                            server_id=server_id, **attrs)

    def get_server_console_url(self, server, console_type):
        """Create a remote console on the server.

        :param server: Either the ID of a server or a
            :class:`~openstack.compute.v2.server.Server` instance.
        :param console_type: Type of the console connection.
        :returns: Dictionary with console type and url
        """
        server = self._get_resource(_server.Server, server)
        return server.get_console_url(self, console_type)

    def get_server_console_output(self, server, length=None):
        """Return the console output for a server.

        :param server: Either the ID of a server or a
            :class:`~openstack.compute.v2.server.Server` instance.
        :param length: Optional number of line to fetch from the end of console
            log. All lines will be returned if this is not specified.
        :returns: The console output as a dict. Control characters will be
            escaped to create a valid JSON string.
        """
        server = self._get_resource(_server.Server, server)
        return server.get_console_output(self, length=length)

    def create_console(self, server, console_type, console_protocol=None):
        """Create a remote console on the server.

        When microversion supported is higher then 2.6 remote console is
        created, otherwise deprecated call to get server console is issued.

        :param server: Either the ID of a server or a
            :class:`~openstack.compute.v2.server.Server` instance.
        :param console_type: Type of the remote console. Supported values as:
            * novnc
            * spice-html5
            * rdp-html5
            * serial
            * webmks (supported after 2.8)
        :param console_protocol: Optional console protocol (is respected only
            after microversion 2.6).

        :returns: Dictionary with console type, url and optionally protocol.
        """
        server = self._get_resource(_server.Server, server)
        # NOTE: novaclient supports undocumented type xcpvnc also supported
        # historically by OSC. We support it, but do not document either.
        if utils.supports_microversion(self, '2.6'):
            console = self._create(
                _src.ServerRemoteConsole,
                server_id=server.id,
                type=console_type,
                protocol=console_protocol)
            return console.to_dict()
        else:
            return server.get_console_url(self, console_type)

    # ========== Quota sets ==========

    def get_quota_set(self, project, usage=False, **query):
        """Show QuotaSet information for the project

        :param project: ID or instance of
            :class:`~openstack.identity.project.Project` of the project for
            which the quota should be retrieved
        :param bool usage: When set to ``True`` quota usage and reservations
            would be filled.
        :param dict query: Additional query parameters to use.

        :returns: One :class:`~openstack.compute.v2.quota_set.QuotaSet`
        :raises: :class:`~openstack.exceptions.ResourceNotFound`
            when no resource can be found.
        """
        project = self._get_resource(_project.Project, project)
        res = self._get_resource(
            _quota_set.QuotaSet, None, project_id=project.id)
        return res.fetch(
            self, usage=usage, **query)

    def get_quota_set_defaults(self, project):
        """Show QuotaSet defaults for the project

        :param project: ID or instance of
            :class:`~openstack.identity.project.Project` of the project for
            which the quota should be retrieved

        :returns: One :class:`~openstack.compute.v2.quota_set.QuotaSet`
        :raises: :class:`~openstack.exceptions.ResourceNotFound`
            when no resource can be found.
        """
        project = self._get_resource(_project.Project, project)
        res = self._get_resource(
            _quota_set.QuotaSet, None, project_id=project.id)
        return res.fetch(
            self, base_path='/os-quota-sets/defaults')

    def revert_quota_set(self, project, **query):
        """Reset Quota for the project/user.

        :param project: ID or instance of
            :class:`~openstack.identity.project.Project` of the project for
            which the quota should be resetted.
        :param dict query: Additional parameters to be used.

        :returns: ``None``
        """
        project = self._get_resource(_project.Project, project)
        res = self._get_resource(
            _quota_set.QuotaSet, None, project_id=project.id)

        return res.delete(self, **query)

    def update_quota_set(self, quota_set, query=None, **attrs):
        """Update a QuotaSet.

        :param quota_set: Either the ID of a quota_set or a
            :class:`~openstack.compute.v2.quota_set.QuotaSet` instance.
        :param dict query: Optional parameters to be used with update call.
        :attrs kwargs: The attributes to update on the QuotaSet represented
            by ``quota_set``.

        :returns: The updated QuotaSet
        :rtype: :class:`~openstack.compute.v2.quota_set.QuotaSet`
        """
        res = self._get_resource(_quota_set.QuotaSet, quota_set, **attrs)
        return res.commit(self, **query)

    # ========== Utilities ==========

    def wait_for_server(
        self, server, status='ACTIVE', failures=None, interval=2, wait=120,
    ):
        """Wait for a server to be in a particular status.

        :param server: The :class:`~openstack.compute.v2.server.Server` to wait
            on to reach the specified status.
        :type server: :class:`~openstack.compute.v2.server.Server`:
        :param status: Desired status.
        :type status: str
        :param failures: Statuses that would be interpreted as failures.
        :type failures: :py:class:`list`
        :param interval: Number of seconds to wait before to consecutive
            checks. Default to 2.
        :type interval: int
        :param wait: Maximum number of seconds to wait before the change.
            Default to 120.
        :type wait: int
        :returns: The resource is returned on success.
        :raises: :class:`~openstack.exceptions.ResourceTimeout` if transition
            to the desired status failed to occur in specified seconds.
        :raises: :class:`~openstack.exceptions.ResourceFailure` if the resource
            has transited to one of the failure statuses.
        :raises: :class:`~AttributeError` if the resource does not have a
            ``status`` attribute.
        """
        failures = ['ERROR'] if failures is None else failures
        return resource.wait_for_status(
            self, server, status, failures, interval, wait,
        )

    def wait_for_delete(self, res, interval=2, wait=120):
        """Wait for a resource to be deleted.

        :param res: The resource to wait on to be deleted.
        :type resource: A :class:`~openstack.resource.Resource` object.
        :param interval: Number of seconds to wait before to consecutive
            checks. Default to 2.
        :param wait: Maximum number of seconds to wait before the change.
            Default to 120.
        :returns: The resource is returned on success.
        :raises: :class:`~openstack.exceptions.ResourceTimeout` if transition
            to delete failed to occur in the specified seconds.
        """
        return resource.wait_for_delete(self, res, interval, wait)

    def _get_cleanup_dependencies(self):
        return {
            'compute': {
                'before': ['block_storage', 'network', 'identity']
            }
        }

    def _service_cleanup(self, dry_run=True, client_status_queue=None,
                         identified_resources=None,
                         filters=None, resource_evaluation_fn=None):
        servers = []
        for obj in self.servers():
            need_delete = self._service_cleanup_del_res(
                self.delete_server,
                obj,
                dry_run=dry_run,
                client_status_queue=client_status_queue,
                identified_resources=identified_resources,
                filters=filters,
                resource_evaluation_fn=resource_evaluation_fn)
            if not dry_run and need_delete:
                # In the dry run we identified, that server will go. To propely
                # identify consequences we need to tell others, that the port
                # will disappear as well
                for port in self._connection.network.ports(device_id=obj.id):
                    identified_resources[port.id] = port
                servers.append(obj)

        # We actually need to wait for servers to really disappear, since they
        # might be still holding ports on the subnet
        for server in servers:
            self.wait_for_delete(server)<|MERGE_RESOLUTION|>--- conflicted
+++ resolved
@@ -900,11 +900,8 @@
 
         :param server: Either the ID of a server or a
             :class:`~openstack.compute.v2.server.Server` instance.
-<<<<<<< HEAD
-=======
         :param locked_reason: The reason behind locking the server. Limited to
             255 characters in length.
->>>>>>> d7098876
         :returns: None
         """
         server = self._get_resource(_server.Server, server)
@@ -1015,23 +1012,6 @@
         server = self._get_resource(_server.Server, server)
         server.unshelve(self)
 
-    def create_server_interface(self, server, **attrs):
-        """Create a new server interface from attributes
-
-        :param server: The server can be either the ID of a server or a
-            :class:`~openstack.compute.v2.server.Server` instance
-            that the interface belongs to.
-        :param dict attrs: Keyword arguments which will be used to create
-            a :class:`~openstack.compute.v2.server_interface.ServerInterface`,
-            comprised of the properties on the ServerInterface class.
-
-        :returns: The results of server interface creation
-        :rtype: :class:`~openstack.compute.v2.server_interface.ServerInterface`
-        """
-        server_id = resource.Resource._get_id(server)
-        return self._create(_server_interface.ServerInterface,
-                            server_id=server_id, **attrs)
-
     # ========== Server security groups ==========
 
     def fetch_server_security_groups(self, server):
@@ -1129,6 +1109,23 @@
         server.remove_floating_ip(self, address)
 
     # ========== Server Interfaces ==========
+
+    def create_server_interface(self, server, **attrs):
+        """Create a new server interface from attributes
+
+        :param server: The server can be either the ID of a server or a
+                       :class:`~openstack.compute.v2.server.Server` instance
+                       that the interface belongs to.
+        :param dict attrs: Keyword arguments which will be used to create
+            a :class:`~openstack.compute.v2.server_interface.ServerInterface`,
+            comprised of the properties on the ServerInterface class.
+
+        :returns: The results of server interface creation
+        :rtype: :class:`~openstack.compute.v2.server_interface.ServerInterface`
+        """
+        server_id = resource.Resource._get_id(server)
+        return self._create(_server_interface.ServerInterface,
+                            server_id=server_id, **attrs)
 
     # TODO(stephenfin): Does this work? There's no 'value' parameter for the
     # call to '_delete'
